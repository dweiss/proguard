/*
 * ProGuard -- shrinking, optimization, obfuscation, and preverification
 *             of Java bytecode.
 *
 * Copyright (c) 2002-2015 Eric Lafortune @ GuardSquare
 *
 * This program is free software; you can redistribute it and/or modify it
 * under the terms of the GNU General Public License as published by the Free
 * Software Foundation; either version 2 of the License, or (at your option)
 * any later version.
 *
 * This program is distributed in the hope that it will be useful, but WITHOUT
 * ANY WARRANTY; without even the implied warranty of MERCHANTABILITY or
 * FITNESS FOR A PARTICULAR PURPOSE. See the GNU General Public License for
 * more details.
 *
 * You should have received a copy of the GNU General Public License along
 * with this program; if not, write to the Free Software Foundation, Inc.,
 * 59 Temple Place, Suite 330, Boston, MA 02111-1307 USA
 */
package proguard.obfuscate;

import proguard.*;
import proguard.classfile.*;
import proguard.classfile.attribute.visitor.*;
import proguard.classfile.constant.visitor.AllConstantVisitor;
import proguard.classfile.editor.*;
import proguard.classfile.util.*;
import proguard.classfile.visitor.*;
import proguard.util.*;

import java.io.*;
import java.util.*;

/**
 * This class can perform obfuscation of class pools according to a given
 * specification.
 *
 * @author Eric Lafortune
 */
public class Obfuscator
{
    private final Configuration configuration;


    /**
     * Creates a new Obfuscator.
     */
    public Obfuscator(Configuration configuration)
    {
        this.configuration = configuration;
    }


    /**
     * Performs obfuscation of the given program class pool.
     */
    public void execute(ClassPool programClassPool,
                        ClassPool libraryClassPool) throws IOException
    {
        // Check if we have at least some keep commands.
        if (configuration.keep         == null &&
            configuration.applyMapping == null &&
            configuration.printMapping == null)
        {
            throw new IOException("You have to specify '-keep' options for the obfuscation step.");
        }

        // Clean up any old visitor info.
        programClassPool.classesAccept(new ClassCleaner());
        libraryClassPool.classesAccept(new ClassCleaner());

        // If the class member names have to correspond globally,
        // link all class members in all classes, otherwise
        // link all non-private methods in all class hierarchies.
        ClassVisitor memberInfoLinker =
            configuration.useUniqueClassMemberNames ?
                (ClassVisitor)new AllMemberVisitor(new MethodLinker()) :
                (ClassVisitor)new BottomClassFilter(new MethodLinker());

        programClassPool.classesAccept(memberInfoLinker);
        libraryClassPool.classesAccept(memberInfoLinker);

        // Create a visitor for marking the seeds.
        NameMarker nameMarker = new NameMarker();
        ClassPoolVisitor classPoolvisitor =
            ClassSpecificationVisitorFactory.createClassPoolVisitor(configuration.keep,
                                                                    nameMarker,
                                                                    nameMarker,
                                                                    false,
                                                                    false,
                                                                    true);
        // Mark the seeds.
        programClassPool.accept(classPoolvisitor);
        libraryClassPool.accept(classPoolvisitor);

        // All library classes and library class members keep their names.
        libraryClassPool.classesAccept(nameMarker);
        libraryClassPool.classesAccept(new AllMemberVisitor(nameMarker));

        // We also keep the names of all methods of classes that are returned
        // by dynamic method invocations. They may return dynamic
        // implementations of interfaces. The method names then have to match
        // with the invoke dynamic names.
        programClassPool.classesAccept(
            new ClassVersionFilter(ClassConstants.CLASS_VERSION_1_7,
            new AllConstantVisitor(
            new DynamicReturnedClassVisitor(
            new AllMemberVisitor(nameMarker)))));

        // Mark attributes that have to be kept.
        AttributeVisitor attributeUsageMarker =
            new NonEmptyAttributeFilter(
            new AttributeUsageMarker());

        AttributeVisitor optionalAttributeUsageMarker =
            configuration.keepAttributes == null ? null :
                new AttributeNameFilter(configuration.keepAttributes,
                                        attributeUsageMarker);

        programClassPool.classesAccept(
            new AllAttributeVisitor(true,
            new RequiredAttributeFilter(attributeUsageMarker,
                                        optionalAttributeUsageMarker)));

        // Keep parameter names and types if specified.
        if (configuration.keepParameterNames)
        {
            programClassPool.classesAccept(
                new AllMethodVisitor(
                new MemberNameFilter(
                new AllAttributeVisitor(true,
                new ParameterNameMarker(attributeUsageMarker)))));
        }

        // Remove the attributes that can be discarded. Note that the attributes
        // may only be discarded after the seeds have been marked, since the
        // configuration may rely on annotations.
        programClassPool.classesAccept(new AttributeShrinker());

        // Warning printer and keeper.
        WarningPrinter warningPrinter = new WarningPrinter(System.err, configuration.warn);
        MappingProcessor keeper =
            new MultiMappingProcessor(new MappingProcessor[]
            {
                new MappingKeeper(programClassPool, warningPrinter),
                new MappingKeeper(libraryClassPool, null),
            });

        // Apply package renaming rules.
        if (configuration.renamePackages != null && configuration.renamePackages.size() > 0)
        {
            programClassPool.classesAccept(new PackageRenamer(keeper, configuration));
        }

        // Apply the mapping, if one has been specified. The mapping can
        // override the names of library classes and of library class members.
        if (configuration.applyMapping != null)
        {
            MappingReader reader = new MappingReader(configuration.applyMapping);
            reader.pump(keeper);
        }

<<<<<<< HEAD
        // Print out a summary of the warnings if necessary.
        int mappingWarningCount = warningPrinter.getWarningCount();
        if (mappingWarningCount > 0)
        {
            System.err.println("Warning: there were " + mappingWarningCount +
                                                        " kept classes and class members that were remapped anyway.");
            System.err.println("         You should adapt your configuration or edit the mapping file.");

            if (!configuration.ignoreWarnings)
            {
                System.err.println("         If you are sure this remapping won't hurt,");
                System.err.println("         you could try your luck using the '-ignorewarnings' option.");
                throw new IOException("Please correct the above warnings first.");
=======
            // Print out a summary of the warnings if necessary.
            int warningCount = warningPrinter.getWarningCount();
            if (warningCount > 0)
            {
                System.err.println("Warning: there were " + warningCount +
                                   " kept classes and class members that were remapped anyway.");
                System.err.println("         You should adapt your configuration or edit the mapping file.");

                if (!configuration.ignoreWarnings)
                {
                    System.err.println("         If you are sure this remapping won't hurt, you could try your luck");
                    System.err.println("         using the '-ignorewarnings' option.");
                }

                System.err.println("         (http://proguard.sourceforge.net/manual/troubleshooting.html#mappingconflict1)");

                if (!configuration.ignoreWarnings)
                {
                    throw new IOException("Please correct the above warnings first.");
                }
>>>>>>> 70eac183
            }
        }

        // Come up with new names for all classes.
        DictionaryNameFactory classNameFactory = configuration.classObfuscationDictionary != null ?
            new DictionaryNameFactory(configuration.classObfuscationDictionary, null) :
            null;

        DictionaryNameFactory packageNameFactory = configuration.packageObfuscationDictionary != null ?
            new DictionaryNameFactory(configuration.packageObfuscationDictionary, null) :
            null;

        programClassPool.classesAccept(
            new ClassObfuscator(programClassPool,
                                classNameFactory,
                                packageNameFactory,
                                configuration.useMixedCaseClassNames,
                                configuration.keepPackageNames,
                                configuration.flattenPackageHierarchy,
                                configuration.repackageClasses,
                                configuration.allowAccessModification));

        // Come up with new names for all class members.
        NameFactory nameFactory = new SimpleNameFactory();

        if (configuration.obfuscationDictionary != null)
        {
            nameFactory = new DictionaryNameFactory(configuration.obfuscationDictionary,
                                                    nameFactory);
        }

        // Maintain a map of names to avoid [descriptor - new name - old name].
        Map descriptorMap = new HashMap();

        // Do the class member names have to be globally unique?
        if (configuration.useUniqueClassMemberNames)
        {
            // Collect all member names in all classes.
            programClassPool.classesAccept(
                new AllMemberVisitor(
                new MemberNameCollector(configuration.overloadAggressively,
                                        descriptorMap)));

            // Assign new names to all members in all classes.
            programClassPool.classesAccept(
                new AllMemberVisitor(
                new MemberObfuscator(configuration.overloadAggressively,
                                     nameFactory,
                                     descriptorMap)));
        }
        else
        {
            // Come up with new names for all non-private class members.
            programClassPool.classesAccept(
                new MultiClassVisitor(new ClassVisitor[]
                {
                    // Collect all private member names in this class and down
                    // the hierarchy.
                    new ClassHierarchyTraveler(true, false, false, true,
                    new AllMemberVisitor(
                    new MemberAccessFilter(ClassConstants.ACC_PRIVATE, 0,
                    new MemberNameCollector(configuration.overloadAggressively,
                                            descriptorMap)))),

                    // Collect all non-private member names anywhere in the hierarchy.
                    new ClassHierarchyTraveler(true, true, true, true,
                    new AllMemberVisitor(
                    new MemberAccessFilter(0, ClassConstants.ACC_PRIVATE,
                    new MemberNameCollector(configuration.overloadAggressively,
                                            descriptorMap)))),

                    // Assign new names to all non-private members in this class.
                    new AllMemberVisitor(
                    new MemberAccessFilter(0, ClassConstants.ACC_PRIVATE,
                    new MemberObfuscator(configuration.overloadAggressively,
                                         nameFactory,
                                         descriptorMap))),

                    // Clear the collected names.
                    new MapCleaner(descriptorMap)
                }));

            // Come up with new names for all private class members.
            programClassPool.classesAccept(
                new MultiClassVisitor(new ClassVisitor[]
                {
                    // Collect all member names in this class.
                    new AllMemberVisitor(
                    new MemberNameCollector(configuration.overloadAggressively,
                                            descriptorMap)),

                    // Collect all non-private member names higher up the hierarchy.
                    new ClassHierarchyTraveler(false, true, true, false,
                    new AllMemberVisitor(
                    new MemberAccessFilter(0, ClassConstants.ACC_PRIVATE,
                    new MemberNameCollector(configuration.overloadAggressively,
                                            descriptorMap)))),

                    // Collect all member names from interfaces of abstract
                    // classes down the hierarchy.
                    // Due to an error in the JLS/JVMS, virtual invocations
                    // may end up at a private method otherwise (Sun/Oracle
                    // bugs #6691741 and #6684387, ProGuard bug #3471941,
                    // and ProGuard test #1180).
                    new ClassHierarchyTraveler(false, false, false, true,
                    new ClassAccessFilter(ClassConstants.ACC_ABSTRACT, 0,
                    new ClassHierarchyTraveler(false, false, true, false,
                    new AllMemberVisitor(
                    new MemberNameCollector(configuration.overloadAggressively,
                                            descriptorMap))))),

                    // Assign new names to all private members in this class.
                    new AllMemberVisitor(
                    new MemberAccessFilter(ClassConstants.ACC_PRIVATE, 0,
                    new MemberObfuscator(configuration.overloadAggressively,
                                         nameFactory,
                                         descriptorMap))),

                    // Clear the collected names.
                    new MapCleaner(descriptorMap)
                }));
        }

        // Some class members may have ended up with conflicting names.
        // Come up with new, globally unique names for them.
        NameFactory specialNameFactory =
            new SpecialNameFactory(new SimpleNameFactory());

        // Collect a map of special names to avoid
        // [descriptor - new name - old name].
        Map specialDescriptorMap = new HashMap();

        programClassPool.classesAccept(
            new AllMemberVisitor(
            new MemberSpecialNameFilter(
            new MemberNameCollector(configuration.overloadAggressively,
                                    specialDescriptorMap))));

        libraryClassPool.classesAccept(
            new AllMemberVisitor(
            new MemberSpecialNameFilter(
            new MemberNameCollector(configuration.overloadAggressively,
                                    specialDescriptorMap))));

        // Replace conflicting non-private member names with special names.
        programClassPool.classesAccept(
            new MultiClassVisitor(new ClassVisitor[]
            {
                // Collect all private member names in this class and down
                // the hierarchy.
                new ClassHierarchyTraveler(true, false, false, true,
                new AllMemberVisitor(
                new MemberAccessFilter(ClassConstants.ACC_PRIVATE, 0,
                new MemberNameCollector(configuration.overloadAggressively,
                                        descriptorMap)))),

                // Collect all non-private member names in this class and
                // higher up the hierarchy.
                new ClassHierarchyTraveler(true, true, true, false,
                new AllMemberVisitor(
                new MemberAccessFilter(0, ClassConstants.ACC_PRIVATE,
                new MemberNameCollector(configuration.overloadAggressively,
                                        descriptorMap)))),

                // Assign new names to all conflicting non-private members
                // in this class and higher up the hierarchy.
                new ClassHierarchyTraveler(true, true, true, false,
                new AllMemberVisitor(
                new MemberAccessFilter(0, ClassConstants.ACC_PRIVATE,
                new MemberNameConflictFixer(configuration.overloadAggressively,
                                            descriptorMap,
                                            warningPrinter,
                new MemberObfuscator(configuration.overloadAggressively,
                                     specialNameFactory,
                                     specialDescriptorMap))))),

                // Clear the collected names.
                new MapCleaner(descriptorMap)
            }));

        // Replace conflicting private member names with special names.
        // This is only possible if those names were kept or mapped.
        programClassPool.classesAccept(
            new MultiClassVisitor(new ClassVisitor[]
            {
                // Collect all member names in this class.
                new AllMemberVisitor(
                new MemberNameCollector(configuration.overloadAggressively,
                                        descriptorMap)),

                // Collect all non-private member names higher up the hierarchy.
                new ClassHierarchyTraveler(false, true, true, false,
                new AllMemberVisitor(
                new MemberAccessFilter(0, ClassConstants.ACC_PRIVATE,
                new MemberNameCollector(configuration.overloadAggressively,
                                        descriptorMap)))),

                // Assign new names to all conflicting private members in this
                // class.
                new AllMemberVisitor(
                new MemberAccessFilter(ClassConstants.ACC_PRIVATE, 0,
                new MemberNameConflictFixer(configuration.overloadAggressively,
                                            descriptorMap,
                                            warningPrinter,
                new MemberObfuscator(configuration.overloadAggressively,
                                     specialNameFactory,
                                     specialDescriptorMap)))),

                // Clear the collected names.
                new MapCleaner(descriptorMap)
            }));

        // Print out any warnings about member name conflicts.
        int warningCount = warningPrinter.getWarningCount();
        if (warningCount > 0)
        {
            System.err.println("Warning: there were " + warningCount +
                               " conflicting class member name mappings.");
            System.err.println("         Your configuration may be inconsistent.");

            if (!configuration.ignoreWarnings)
            {
                System.err.println("         If you are sure the conflicts are harmless,");
                System.err.println("         you could try your luck using the '-ignorewarnings' option.");
            }

            System.err.println("         (http://proguard.sourceforge.net/manual/troubleshooting.html#mappingconflict2)");

            if (!configuration.ignoreWarnings)
            {
                throw new IOException("Please correct the above warnings first.");
            }
        }

        // Print out the mapping, if requested.
        if (configuration.printMapping != null)
        {
            PrintStream ps =
                configuration.printMapping == Configuration.STD_OUT ? System.out :
                    new PrintStream(
                    new BufferedOutputStream(
                    new FileOutputStream(configuration.printMapping)));

            // Print out items that will be removed.
            programClassPool.classesAcceptAlphabetically(new MappingPrinter(ps));

            if (ps == System.out)
            {
                ps.flush();
            }
            else
            {
                ps.close();
            }
        }

        // Actually apply the new names.
        programClassPool.classesAccept(new ClassRenamer());
        libraryClassPool.classesAccept(new ClassRenamer());

        // Update all references to these new names.
        programClassPool.classesAccept(new ClassReferenceFixer(false));
        libraryClassPool.classesAccept(new ClassReferenceFixer(false));
        programClassPool.classesAccept(new MemberReferenceFixer());

        // Make package visible elements public or protected, if obfuscated
        // classes are being repackaged aggressively.
        if (configuration.repackageClasses != null &&
            configuration.allowAccessModification)
        {
            programClassPool.classesAccept(
                new AccessFixer());

            // Fix the access flags of the inner classes information.
            programClassPool.classesAccept(
                new AllAttributeVisitor(
                new AllInnerClassesInfoVisitor(
                new InnerClassesAccessFixer())));
        }

        // Fix the bridge method flags.
        programClassPool.classesAccept(
            new AllMethodVisitor(
            new BridgeMethodFixer()));

        // Rename the source file attributes, if requested.
        if (configuration.newSourceFileAttribute != null)
        {
            programClassPool.classesAccept(new SourceFileRenamer(configuration.newSourceFileAttribute));
        }

        // Remove unused constants.
        programClassPool.classesAccept(
            new ConstantPoolShrinker());
    }
}<|MERGE_RESOLUTION|>--- conflicted
+++ resolved
@@ -159,23 +159,7 @@
         {
             MappingReader reader = new MappingReader(configuration.applyMapping);
             reader.pump(keeper);
-        }
-
-<<<<<<< HEAD
-        // Print out a summary of the warnings if necessary.
-        int mappingWarningCount = warningPrinter.getWarningCount();
-        if (mappingWarningCount > 0)
-        {
-            System.err.println("Warning: there were " + mappingWarningCount +
-                                                        " kept classes and class members that were remapped anyway.");
-            System.err.println("         You should adapt your configuration or edit the mapping file.");
-
-            if (!configuration.ignoreWarnings)
-            {
-                System.err.println("         If you are sure this remapping won't hurt,");
-                System.err.println("         you could try your luck using the '-ignorewarnings' option.");
-                throw new IOException("Please correct the above warnings first.");
-=======
+
             // Print out a summary of the warnings if necessary.
             int warningCount = warningPrinter.getWarningCount();
             if (warningCount > 0)
@@ -196,7 +180,6 @@
                 {
                     throw new IOException("Please correct the above warnings first.");
                 }
->>>>>>> 70eac183
             }
         }
 
